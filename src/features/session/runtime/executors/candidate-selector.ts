--- conflicted
+++ resolved
@@ -94,104 +94,39 @@
     candidates: Array<{ title?: string; bestIdentifier?: string; sourceUrl: string;[key: string]: any }>
 ): Promise<Map<number, PaperMetadata>> {
     const metadataMap = new Map<number, PaperMetadata>();
-<<<<<<< HEAD
-    
-    // Separate candidates with IDs from those needing title search
-    const withIds: Array<{ id: string; idx: number }> = [];
-    const needTitleSearch: Array<{ candidate: typeof candidates[0]; idx: number }> = [];
-    
-    candidates.forEach((candidate, idx) => {
-        const id = candidate.bestIdentifier;
-        if (!id || /^URL:/i.test(id)) {
-            needTitleSearch.push({ candidate, idx });
-        } else {
-            withIds.push({ id, idx });
-        }
-    });
+
+    // Batch first: collect identifiers that are resolvable (non-URL)
+    const resolvable = candidates.map((c, idx) => ({ idx, id: c.bestIdentifier })).filter(x => x.id && !/^URL:/i.test(String(x.id!))) as Array<{ idx: number; id: string }>;
+    const unique = Array.from(new Set(resolvable.map(x => x.id)));
     
     try {
         console.debug('[candidateSelector] Fetching metadata', {
             totalCandidates: candidates.length,
-            withIds: withIds.length,
-            needTitleSearch: needTitleSearch.length
+            resolvableIds: unique.length
         });
     } catch { /* noop */ }
     
-    // Batch fetch papers with IDs (more efficient)
-    if (withIds.length > 0) {
-        let batchSucceeded = false;
-        
+    // Batch fetch with timeout wrapper (from HEAD) + improved identifier resolution (from main)
+    if (unique.length > 0) {
         try {
-            // Try batch fetch with a timeout wrapper
+            // Try batch fetch with a timeout wrapper to prevent hanging
             const batchTimeout = 90000; // 90s timeout for batch
-            const batchPromise = backendApiService.getPapersBatch(
-                withIds.map(w => w.id),
-                { includeReferences: false }
-            );
-            
-            const papers = await Promise.race([
+            const batchPromise = backendApiService.getPapersBatch(unique);
+            
+            const batch = await Promise.race([
                 batchPromise,
                 new Promise<never>((_, reject) => 
                     setTimeout(() => reject(new Error('Batch fetch timeout')), batchTimeout)
                 )
             ]);
             
-            // Map results back to indices
-            papers.forEach((paper) => {
-                const match = withIds.find(w => w.id === paper.paperId);
-                if (match) {
-                    metadataMap.set(match.idx, extractMetadata(paper as any));
-                }
-            });
-            
-            batchSucceeded = true;
-            
-            try {
-                console.debug('[candidateSelector] Batch fetch complete', {
-                    requested: withIds.length,
-                    received: papers.length,
-                    coverage: `${((papers.length / withIds.length) * 100).toFixed(1)}%`
-                });
-            } catch { /* noop */ }
-        } catch (err) {
-            try {
-                console.warn('[candidateSelector] Batch fetch failed, falling back to individual requests', { 
-                    error: String(err),
-                    willRetry: true
-                });
-            } catch { /* noop */ }
-            
-            // Fallback: individual requests with concurrency limit
-            const CONCURRENCY = 10;
-            for (let i = 0; i < withIds.length; i += CONCURRENCY) {
-                const batch = withIds.slice(i, i + CONCURRENCY);
-                await Promise.allSettled(
-                    batch.map(async ({ id, idx }) => {
-                        try {
-                            const paper = await backendApiService.getPaper(id);
-                            if (paper) {
-                                metadataMap.set(idx, extractMetadata(paper as any));
-                            }
-                        } catch (err) {
-                            try {
-                                console.debug('[candidateSelector] Failed to fetch paper', { idx, id, error: String(err) });
-                            } catch { /* noop */ }
-                        }
-                    })
-                );
-=======
-
-    // Batch first: collect identifiers that are resolvable (non-URL)
-    const resolvable = candidates.map((c, idx) => ({ idx, id: c.bestIdentifier })).filter(x => x.id && !/^URL:/i.test(String(x.id!))) as Array<{ idx: number; id: string }>;
-    const unique = Array.from(new Set(resolvable.map(x => x.id)));
-    if (unique.length > 0) {
-        try {
-            const batch = await backendApiService.getPapersBatch(unique);
+            // Build identifier resolution maps (from main branch - handles DOI, ArXiv formats)
             const byPaperId = new Map<string, any>();
             const byDoi = new Map<string, any>();
             const byArxiv = new Map<string, any>();
             const normDoi = (s: string) => String(s || '').trim().toLowerCase();
             const normArxiv = (s: string) => String(s || '').trim().toLowerCase();
+            
             for (const it of batch || []) {
                 if (!it) continue;
                 if (it.paperId) byPaperId.set(String(it.paperId), it);
@@ -202,6 +137,7 @@
                     else if (/^\d{4}\.\d{4,5}(v\d+)?$/i.test(v) || /^arxiv:/i.test(v)) byArxiv.set(normArxiv(v.replace(/^arxiv:/i, '')), it);
                 }
             }
+            
             const resolve = (identifier: string): any | undefined => {
                 const s = String(identifier);
                 if (byPaperId.has(s)) return byPaperId.get(s);
@@ -209,49 +145,45 @@
                 const mA = s.match(/^ARXIV:(.+)$/i); if (mA) { const k = normArxiv(mA[1]); if (byArxiv.has(k)) return byArxiv.get(k); }
                 return undefined;
             };
+            
             for (const { idx, id } of resolvable) {
                 const hit = resolve(id);
                 if (hit) metadataMap.set(idx, extractMetadata(hit));
             }
-        } catch { /* ignore batch failure */ }
-    }
-
-    // For those still missing, fallback to singles or title search
-    await Promise.allSettled(
-        candidates.map(async (candidate, idx) => {
-            if (metadataMap.has(idx)) return;
+            
             try {
-                const id = candidate.bestIdentifier;
-                if (id && !/^URL:/i.test(id)) {
-                    const paper = await backendApiService.getPaper(id);
-                    if (paper) { metadataMap.set(idx, extractMetadata(paper)); return; }
-                }
-                if (candidate.title) {
-                    const searchRes = await backendApiService.searchPapers({
-                        query: candidate.title,
-                        limit: 1,
-                        fields: ['paperId', 'title', 'year', 'publicationDate', 'citationCount', 'influentialCitationCount', 'isOpenAccess', 'venue']
-                    });
-                    if (searchRes.results && searchRes.results.length > 0) {
-                        const paper = searchRes.results[0];
-                        metadataMap.set(idx, extractMetadata(paper));
-                    }
-                }
-            } catch (err) {
-                try { console.debug('[candidateSelector] metadata fetch fallback failed', { idx, error: String(err) }); } catch { /* noop */ }
->>>>>>> bcb46ed3
-            }
-        }
-    }
+                console.debug('[candidateSelector] Batch fetch complete', {
+                    requested: unique.length,
+                    resolved: metadataMap.size,
+                    coverage: `${((metadataMap.size / unique.length) * 100).toFixed(1)}%`
+                });
+            } catch { /* noop */ }
+            
+        } catch (err) {
+            try {
+                console.warn('[candidateSelector] Batch fetch failed or timed out', { 
+                    error: String(err),
+                    willRetryIndividually: true
+                });
+            } catch { /* noop */ }
+        }
+    }
+
+    // For those still missing, fallback to singles or title search with concurrency limit
+    const remaining = candidates.map((c, idx) => ({ candidate: c, idx })).filter(x => !metadataMap.has(x.idx));
     
-    // Handle title searches with concurrency limit
-    if (needTitleSearch.length > 0) {
-        const CONCURRENCY = 5; // Lower concurrency for searches
-        for (let i = 0; i < needTitleSearch.length; i += CONCURRENCY) {
-            const batch = needTitleSearch.slice(i, i + CONCURRENCY);
+    if (remaining.length > 0) {
+        const CONCURRENCY = 10; // Concurrency limit to avoid overwhelming backend
+        for (let i = 0; i < remaining.length; i += CONCURRENCY) {
+            const batch = remaining.slice(i, i + CONCURRENCY);
             await Promise.allSettled(
                 batch.map(async ({ candidate, idx }) => {
                     try {
+                        const id = candidate.bestIdentifier;
+                        if (id && !/^URL:/i.test(id)) {
+                            const paper = await backendApiService.getPaper(id);
+                            if (paper) { metadataMap.set(idx, extractMetadata(paper)); return; }
+                        }
                         if (candidate.title) {
                             const searchRes = await backendApiService.searchPapers({
                                 query: candidate.title,
@@ -260,13 +192,11 @@
                             });
                             if (searchRes.results && searchRes.results.length > 0) {
                                 const paper = searchRes.results[0];
-                                metadataMap.set(idx, extractMetadata(paper as any));
+                                metadataMap.set(idx, extractMetadata(paper));
                             }
                         }
                     } catch (err) {
-                        try {
-                            console.debug('[candidateSelector] Failed to search by title', { idx, error: String(err) });
-                        } catch { /* noop */ }
+                        try { console.debug('[candidateSelector] metadata fetch fallback failed', { idx, error: String(err) }); } catch { /* noop */ }
                     }
                 })
             );
